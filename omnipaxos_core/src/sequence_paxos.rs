use super::{
    ballot_leader_election::Ballot,
    messages::*,
    storage::{CachedState, Entry, Snapshot, SnapshotType, StopSign, StopSignEntry, Storage},
    util::{
        defaults::BUFFER_SIZE, IndexEntry, LeaderState, LogEntry, PromiseMetaData,
        SnapshottedEntry, SyncItem,
    },
};
#[cfg(feature = "hocon_config")]
use crate::utils::hocon_kv::{CONFIG_ID, LOG_FILE_PATH, PEERS, PID, SP_BUFFER_SIZE};
#[cfg(feature = "logging")]
use crate::utils::logger::create_logger;
use core::panic;
#[cfg(feature = "hocon_config")]
use hocon::Hocon;
#[cfg(feature = "logging")]
use slog::{debug, info, trace, warn, Logger};
use std::{collections::Bound, fmt::Debug, marker::PhantomData, ops::RangeBounds, vec};

/// Type alias for SequencePaxos Pid
type Pid = u64;
/// Type alias for SequencePaxos Configuration ID
type ConfigurationID = u32;

/// a Sequence Paxos replica. Maintains local state of the replicated log, handles incoming messages and produces outgoing messages that the user has to fetch periodically and send using a network implementation.
/// User also has to periodically fetch the decided entries that are guaranteed to be strongly consistent and linearizable, and therefore also safe to be used in the higher level application.
/// If snapshots are not desired to be used, use `()` for the type parameter `S`.
pub struct SequencePaxos<T, S, B>
where
    T: Entry,
    S: Snapshot<T>,
    B: Storage<T, S>,
{
    storage: B,
<<<<<<< HEAD
=======
    cache: CachedState,
>>>>>>> a5b4e791
    config_id: ConfigurationID,
    pid: Pid,
    peers: Vec<u64>, // excluding self pid
    state: (Role, Phase),
    leader: u64,
    pending_proposals: Vec<T>,
    pending_stopsign: Option<StopSign>,
    outgoing: Vec<Message<T, S>>,
    leader_state: LeaderState<T, S>,
    latest_accepted_meta: Option<(Ballot, usize)>,
    buffer_size: usize,
    s: PhantomData<S>,
    #[cfg(feature = "logging")]
    logger: Logger,
}

impl<T, S, B> SequencePaxos<T, S, B>
where
    T: Entry,
    S: Snapshot<T>,
    B: Storage<T, S>,
{
    /*** User functions ***/
    /// Creates a Sequence Paxos replica.
    pub fn with(config: SequencePaxosConfig, storage: B) -> Self {
        let pid = config.pid;
        let peers = config.peers;
        let config_id = config.configuration_id;
        let num_nodes = &peers.len() + 1;
        let majority = num_nodes / 2 + 1;
        let max_peer_pid = peers.iter().max().unwrap();
        let max_pid = *std::cmp::max(max_peer_pid, &pid) as usize;
        let (state, leader, n_leader, lds) = match &config.skip_prepare_use_leader {
            Some(l) => {
                let (role, lds) = if l.pid == pid {
                    // we are leader in new config
                    let mut v = vec![None; max_pid];
                    for idx in peers.iter().map(|pid| *pid as usize - 1) {
                        // this works as a promise
                        v[idx] = Some(0);
                    }
                    (Role::Leader, Some(v))
                } else {
                    (Role::Follower, None)
                };
                let state = (role, Phase::FirstAccept);
                (state, l.pid, *l, lds)
            }
            None => {
                let state = (Role::Follower, Phase::None);
                let lds = None;
                (state, 0, Ballot::default(), lds)
            }
        };
        let cache = CachedState::default();

        let mut paxos = SequencePaxos {
            storage,
<<<<<<< HEAD
=======
            cache,
>>>>>>> a5b4e791
            config_id,
            pid,
            peers,
            state,
            pending_proposals: vec![],
            pending_stopsign: None,
            leader,
            outgoing: Vec::with_capacity(BUFFER_SIZE),
            leader_state: LeaderState::with(n_leader, lds, max_pid, majority),
            latest_accepted_meta: None,
            buffer_size: config.buffer_size,
            s: PhantomData,
            #[cfg(feature = "logging")]
            logger: {
                let path = config.logger_file_path;
                config.logger.unwrap_or_else(|| {
                    let s = path.unwrap_or_else(|| format!("logs/paxos_{}.log", pid));
                    create_logger(s.as_str())
                })
            },
        };
        paxos.storage.set_promise(n_leader);
        paxos.cache.set_promise(n_leader);
        #[cfg(feature = "logging")]
        {
            info!(paxos.logger, "Paxos component pid: {} created!", pid);
        }
        paxos
    }

    /// Initiates the trim process.
    /// # Arguments
    /// * `trim_index` - Deletes all entries up to [`trim_index`], if the [`trim_index`] is `None` then the minimum index accepted by **ALL** servers will be used as the [`trim_index`].
    pub fn trim(&mut self, trim_index: Option<u64>) -> Result<(), CompactionErr> {
        match self.state {
            (Role::Leader, _) => self.trim_prepare(trim_index),
            _ => {
                self.forward_compaction(Compaction::Trim(trim_index));
                Ok(())
            }
        }
    }

    /// Trim the log and create a snapshot. ** Note: only up to the `decided_idx` can be snapshotted **
    /// # Arguments
    /// `compact_idx` - Snapshots all entries < [`trim_index`], if the [`trim_index`] is None then the decided index will be used.
    /// `local_only` - If `true`, only this server snapshots the log. If `false` all servers performs the snapshot.
    pub fn snapshot(
        &mut self,
        compact_idx: Option<u64>,
        local_only: bool,
    ) -> Result<(), CompactionErr> {
        let decided_idx = self.storage.get_decided_idx();
        let idx = match compact_idx {
            Some(i) => {
                if i <= decided_idx {
                    i
                } else {
                    return Err(CompactionErr::UndecidedIndex(decided_idx));
                }
            }
            None => decided_idx,
        };
        if idx > self.get_compacted_idx() {
            let snapshot = self.create_snapshot(idx);
            self.set_snapshot(idx, snapshot);
        }
        if !local_only {
            // since it is decided, it is ok even for a follower to send this
            for pid in &self.peers {
                let msg = PaxosMsg::Compaction(Compaction::Snapshot(idx));
                self.outgoing.push(Message::with(self.pid, *pid, msg));
            }
        }
        Ok(())
    }

    /// Return the decided index.
    pub fn get_decided_idx(&self) -> u64 {
        self.storage.get_decided_idx()
    }

    /// Return trim index from storage.
    pub fn get_compacted_idx(&self) -> u64 {
        self.storage.get_compacted_idx()
    }

    /// Recover from failure. Goes into recover state and sends `PrepareReq` to all peers.
    pub fn fail_recovery(&mut self) {
        self.state = (Role::Follower, Phase::Recover);
        for pid in &self.peers {
            let m = Message::with(self.pid, *pid, PaxosMsg::PrepareReq);
            self.outgoing.push(m);
        }
    }

    fn trim_prepare(&mut self, index: Option<u64>) -> Result<(), CompactionErr> {
        let min_all_accepted_idx = self.leader_state.get_min_all_accepted_idx();
        let compact_idx = match index {
            Some(idx) => {
                if (min_all_accepted_idx < &idx) || (idx < self.storage.get_compacted_idx()) {
                    #[cfg(feature = "logging")]
                    warn!(
                        self.logger,
                        "Invalid trim index: {:?}, compacted_idx: {}, las: {:?}",
                        index,
                        self.storage.get_compacted_idx(),
                        self.leader_state.las
                    );
                    return Err(CompactionErr::NotAllDecided(*min_all_accepted_idx));
                }
                idx
            }
            None => {
                #[cfg(feature = "logging")]
                trace!(
                    self.logger,
                    "No trim index provided, using min_las_index: {:?}",
                    min_all_accepted_idx
                );
                *min_all_accepted_idx
            }
        };
        for pid in &self.peers {
            let msg = PaxosMsg::Compaction(Compaction::Trim(Some(compact_idx)));
            self.outgoing.push(Message::with(self.pid, *pid, msg));
        }
        self.handle_compaction(Compaction::Trim(Some(compact_idx)));
        Ok(())
    }

    fn handle_compaction(&mut self, c: Compaction) {
        let decided_idx = self.storage.get_decided_idx();
        let compacted_idx = self.storage.get_compacted_idx();
        match c {
            Compaction::Trim(Some(idx)) if idx <= decided_idx && idx > compacted_idx => {
                self.storage.set_compacted_idx(idx);
                self.cache.set_compacted_idx(idx);
                self.storage.trim(idx - compacted_idx);
            }
            Compaction::Snapshot(idx) if idx <= decided_idx && idx > compacted_idx => {
                let s = self.create_snapshot(idx);
                self.set_snapshot(idx, s);
            }
            _ => {
                #[cfg(feature = "logging")]
                warn!(
                    self.logger,
                    "Received invalid Compaction: {:?}, decided_idx: {}, compacted_idx: {}",
                    c,
                    decided_idx,
                    compacted_idx
                );
            }
        }
    }

    /// Returns the id of the current leader.
    pub fn get_current_leader(&self) -> u64 {
        self.leader
    }

    /// Returns the outgoing messages from this replica. The messages should then be sent via the network implementation.
    pub fn get_outgoing_msgs(&mut self) -> Vec<Message<T, S>> {
        let mut outgoing = Vec::with_capacity(self.buffer_size);
        std::mem::swap(&mut self.outgoing, &mut outgoing);
        #[cfg(feature = "batch_accept")]
        {
            self.leader_state.reset_batch_accept_meta();
        }
        #[cfg(feature = "latest_accepted")]
        {
            self.latest_accepted_meta = None;
        }
        outgoing
    }

    /// Read entry at index `idx` in the log. Returns `None` if `idx` is out of bounds.
    pub fn read(&self, idx: u64) -> Option<LogEntry<T, S>> {
        let compacted_idx = self.get_compacted_idx();
        if idx < compacted_idx {
            Some(self.create_compacted_entry(compacted_idx))
        } else {
            let suffix_idx = idx - compacted_idx;
            let log_len = self.storage.get_log_len();
            if suffix_idx >= log_len {
                match self.storage.get_stopsign() {
                    Some(ss) if ss.decided && suffix_idx == log_len => {
                        Some(LogEntry::StopSign(ss.stopsign))
                    }
                    _ => None,
                }
            } else {
                match self.storage.get_entries(suffix_idx, suffix_idx + 1).first() {
                    // TODO
                    Some(data) => {
                        if idx < self.storage.get_decided_idx() {
                            Some(LogEntry::Decided(data.clone()))
                        } else {
                            Some(LogEntry::Undecided(data.clone()))
                        }
                    }
                    None => None,
                }
            }
        }
    }

    /// Read entries in the range `r` in the log. Returns `None` if `r` is out of bounds.
    pub fn read_entries<R>(&self, r: R) -> Option<Vec<LogEntry<T, S>>>
    where
        R: RangeBounds<u64>,
    {
        let from_idx = match r.start_bound() {
            Bound::Included(i) => *i,
            Bound::Excluded(e) => *e + 1,
            Bound::Unbounded => 0,
        };
        let to_idx = match r.end_bound() {
            Bound::Included(i) => *i + 1,
            Bound::Excluded(e) => *e,
            Bound::Unbounded => {
                let idx = self.storage.get_compacted_idx() + self.storage.get_log_len();
                match self.storage.get_stopsign() {
                    Some(ss) if ss.decided => idx + 1,
                    _ => idx,
                }
            }
        };
        let compacted_idx = self.get_compacted_idx();
        if to_idx < compacted_idx {
            Some(vec![self.create_compacted_entry(compacted_idx)])
        } else {
            let log_len = self.storage.get_log_len();
            let from_type = if from_idx < compacted_idx {
                IndexEntry::Compacted
            } else if from_idx - compacted_idx < log_len {
                IndexEntry::Entry
            } else if from_idx - compacted_idx == log_len {
                match self.storage.get_stopsign() {
                    Some(ss) if ss.decided => IndexEntry::StopSign(ss.stopsign),
                    _ => {
                        return None;
                    }
                }
            } else {
                return None;
            };
            let to_suffix_idx = to_idx - compacted_idx;
            let to_type = if to_suffix_idx <= log_len {
                IndexEntry::Entry
            } else if to_suffix_idx == log_len + 1 {
                match self.storage.get_stopsign() {
                    Some(ss) if ss.decided => IndexEntry::StopSign(ss.stopsign),
                    _ => {
                        return None;
                    }
                }
            } else {
                return None;
            };
            match (from_type, to_type) {
                (IndexEntry::Entry, IndexEntry::Entry) => {
                    Some(self.create_read_log_entries(from_idx, to_idx))
                }
                (IndexEntry::Entry, IndexEntry::StopSign(ss)) => {
                    let mut entries = self.create_read_log_entries(from_idx, to_idx - 1);
                    entries.push(LogEntry::StopSign(ss));
                    Some(entries)
                }
                (IndexEntry::Compacted, IndexEntry::Entry) => {
                    let mut entries = Vec::with_capacity((to_suffix_idx + 1) as usize);
                    let compacted = self.create_compacted_entry(compacted_idx);
                    entries.push(compacted);
                    let mut e = self.create_read_log_entries(compacted_idx, to_idx);
                    entries.append(&mut e);
                    Some(entries)
                }
                (IndexEntry::Compacted, IndexEntry::StopSign(ss)) => {
                    let mut entries = Vec::with_capacity((to_suffix_idx + 1) as usize);
                    let compacted = self.create_compacted_entry(compacted_idx);
                    entries.push(compacted);
                    let mut e = self.create_read_log_entries(compacted_idx, to_idx - 1);
                    entries.append(&mut e);
                    entries.push(LogEntry::StopSign(ss));
                    Some(entries)
                }
                (IndexEntry::StopSign(ss), IndexEntry::StopSign(_)) => {
                    Some(vec![LogEntry::StopSign(ss)])
                }
                e => {
                    unimplemented!("{}", format!("Unexpected read combination: {:?}", e))
                }
            }
        }
    }

    /// Read all decided entries from `from_idx` in the log. Returns `None` if `from_idx` is out of bounds.
    pub fn read_decided_suffix(&self, from_idx: u64) -> Option<Vec<LogEntry<T, S>>> {
        let decided_idx = self.storage.get_decided_idx();
        if from_idx < decided_idx {
            self.read_entries(from_idx..decided_idx)
        } else {
            None
        }
    }

    fn create_compacted_entry(&self, compacted_idx: u64) -> LogEntry<T, S> {
        match self.storage.get_snapshot() {
            Some(s) => LogEntry::Snapshotted(SnapshottedEntry::with(compacted_idx, s)),
            None => LogEntry::Trimmed(compacted_idx),
        }
    }

    fn create_read_log_entries(&self, from_idx: u64, to_idx: u64) -> Vec<LogEntry<T, S>> {
        let compacted_idx = self.get_compacted_idx();
        let decided_idx = self.storage.get_decided_idx();

        self.storage
            .get_entries(from_idx - compacted_idx, to_idx - compacted_idx)
            .into_iter()
            .enumerate()
            .map(|(idx, e)| {
                let log_idx = idx as u64 + compacted_idx;
                if log_idx > decided_idx {
                    LogEntry::Undecided(e)
                } else {
                    LogEntry::Decided(e)
                }
            })
            .collect()
    }

    /// Handle an incoming message.
    pub fn handle(&mut self, m: Message<T, S>) {
        match m.msg {
            PaxosMsg::PrepareReq => self.handle_preparereq(m.from),
            PaxosMsg::Prepare(prep) => self.handle_prepare(prep, m.from),
            PaxosMsg::Promise(prom) => match &self.state {
                (Role::Leader, Phase::Prepare) => self.handle_promise_prepare(prom, m.from),
                (Role::Leader, Phase::Accept) => self.handle_promise_accept(prom, m.from),
                _ => {}
            },
            PaxosMsg::AcceptSync(acc_sync) => self.handle_acceptsync(acc_sync, m.from),
            PaxosMsg::FirstAccept(f) => self.handle_firstaccept(f),
            PaxosMsg::AcceptDecide(acc) => self.handle_acceptdecide(acc),
            PaxosMsg::Accepted(accepted) => self.handle_accepted(accepted, m.from),
            PaxosMsg::Decide(d) => self.handle_decide(d),
            PaxosMsg::ProposalForward(proposals) => self.handle_forwarded_proposal(proposals),
            PaxosMsg::Compaction(c) => self.handle_compaction(c),
            PaxosMsg::ForwardCompaction(c) => self.handle_forwarded_compaction(c),
            PaxosMsg::AcceptStopSign(acc_ss) => self.handle_accept_stopsign(acc_ss),
            PaxosMsg::AcceptedStopSign(acc_ss) => self.handle_accepted_stopsign(acc_ss, m.from),
            PaxosMsg::DecideStopSign(d_ss) => self.handle_decide_stopsign(d_ss),
            PaxosMsg::ForwardStopSign(f_ss) => self.handle_forwarded_stopsign(f_ss),
        }
    }

    /// Returns whether this Sequence Paxos has been reconfigured
    pub fn is_reconfigured(&self) -> Option<StopSign> {
        match self.storage.get_stopsign() {
            Some(ss) if ss.decided => Some(ss.stopsign),
            _ => None,
        }
    }

    /// Returns whether this Sequence Paxos instance is stopped, i.e. if it has been reconfigured.
    fn stopped(&self) -> bool {
        self.get_stopsign().is_some()
    }

    /// Append an entry to the replicated log.
    pub fn append(&mut self, entry: T) -> Result<(), ProposeErr<T>> {
        if self.stopped() {
            Err(ProposeErr::Normal(entry))
        } else {
            self.propose_entry(entry);
            Ok(())
        }
    }

    /// Propose a reconfiguration. Returns error if already stopped or new configuration is empty.
    pub fn reconfigure(&mut self, rc: ReconfigurationRequest) -> Result<(), ProposeErr<T>> {
        let ReconfigurationRequest {
            new_configuration,
            metadata,
        } = rc;
        #[cfg(feature = "logging")]
        info!(
            self.logger,
            "Propose reconfiguration {:?}", new_configuration
        );
        if self.stopped() {
            Err(ProposeErr::Reconfiguration(new_configuration))
        } else {
            match self.state {
                (Role::Leader, Phase::Prepare) => {
                    if self.pending_stopsign.is_none() {
                        let ss = StopSign::with(self.config_id + 1, new_configuration, metadata);
                        self.pending_stopsign = Some(ss);
                    } else {
                        return Err(ProposeErr::Reconfiguration(new_configuration));
                    }
                }
                (Role::Leader, Phase::Accept) => {
                    if !self.stopped() {
                        let ss = StopSign::with(self.config_id + 1, new_configuration, metadata);
                        self.accept_stopsign(ss.clone());
                        self.send_accept_stopsign(ss);
                    } else {
                        return Err(ProposeErr::Reconfiguration(new_configuration));
                    }
                }
                (Role::Leader, Phase::FirstAccept) => {
                    if !self.stopped() {
                        self.send_first_accept();
                        let ss = StopSign::with(self.config_id + 1, new_configuration, metadata);
                        self.accept_stopsign(ss.clone());
                        self.send_accept_stopsign(ss);
                    } else {
                        return Err(ProposeErr::Reconfiguration(new_configuration));
                    }
                }
                _ => {
                    let ss = StopSign::with(self.config_id + 1, new_configuration, metadata);
                    self.forward_stopsign(ss);
                }
            }
            Ok(())
        }
    }

    fn send_accept_stopsign(&mut self, ss: StopSign) {
        let acc_ss = PaxosMsg::AcceptStopSign(AcceptStopSign::with(self.leader_state.n_leader, ss));
        for pid in self.leader_state.get_promised_followers() {
            self.outgoing
                .push(Message::with(self.pid, pid, acc_ss.clone()));
        }
    }

    fn accept_stopsign(&mut self, ss: StopSign) {
        self.storage.set_stopsign(StopSignEntry::with(ss, false));
        if self.state.0 == Role::Leader {
            self.leader_state.set_accepted_stopsign(self.pid);
        }
    }

    /*
    /// Returns chosen entries between the given indices. If no chosen entries in the given interval, an empty vec is returned.
    pub fn get_chosen_entries(&self, from_idx: u64, to_idx: u64) -> Vec<T> {
        let ld = self.storage.get_decided_idx();
        let max_idx = std::cmp::max(ld, self.leader_state.get_chosen_idx());
        if to_idx > max_idx {
            vec![]
        } else {
            let compacted_idx = self.storage.get_compacted_idx();
            self.storage
                .get_entries(from_idx - compacted_idx, to_idx - compacted_idx)
                .to_vec()
        }
    }
    */

    /// Returns the currently promised round.
    pub fn get_promise(&self) -> Ballot {
        self.storage.get_promise()
    }

    /*
    /// Stops this Paxos to write any new entries to the log and returns the final log.
    /// This should only be called **after a reconfiguration has been decided.**
    // TODO with new reconfiguration
    pub fn stop_and_get_log(&mut self) -> Arc<L> {
        self.storage.stop_and_get_log()
    }
    */

    /// Handles re-establishing a connection to a previously disconnected peer.
    /// This should only be called if the underlying network implementation indicates that a connection has been re-established.
    pub fn reconnected(&mut self, pid: u64) {
        if pid == self.pid {
            return;
        } else if pid == self.leader {
            self.state = (Role::Follower, Phase::Recover);
        }
        self.outgoing
            .push(Message::with(self.pid, pid, PaxosMsg::PrepareReq));
    }

    fn propose_entry(&mut self, entry: T) {
        match self.state {
            (Role::Leader, Phase::Prepare) => self.pending_proposals.push(entry),
            (Role::Leader, Phase::Accept) => self.send_accept(entry),
            (Role::Leader, Phase::FirstAccept) => {
                self.send_first_accept();
                self.send_accept(entry);
            }
            _ => self.forward_proposals(vec![entry]),
        }
    }

    fn get_stopsign(&self) -> Option<StopSign> {
        self.storage.get_stopsign().map(|x| x.stopsign)
    }

    /// Handle a new leader. Should be called when the leader election has elected a new leader with the ballot `n`
    /*** Leader ***/
    pub fn handle_leader(&mut self, n: Ballot) {
        #[cfg(feature = "logging")]
        debug!(self.logger, "Newly elected leader: {:?}", n);
        let leader_pid = n.pid;
        if n <= self.leader_state.n_leader || n <= self.storage.get_promise() {
            return;
        }
        if self.stopped() {
            self.pending_proposals.clear();
        }
        if self.pid == leader_pid {
            self.leader_state = LeaderState::with(
                n,
                None,
                self.leader_state.max_pid,
                self.leader_state.majority,
            );
            self.leader = leader_pid;
            self.storage.set_promise(n);
            self.cache.set_promise(n);
            /* insert my promise */
            let na = self.storage.get_accepted_round();
            let ld = self.storage.get_decided_idx();
            let la = self.storage.get_log_len();
            let my_promise = Promise::with(n, na, None, ld, la, self.get_stopsign());
            self.leader_state.set_promise(my_promise, self.pid);
            /* initialise longest chosen sequence and update state */
            self.state = (Role::Leader, Phase::Prepare);
            let prep = Prepare::with(n, ld, self.storage.get_accepted_round(), la);
            /* send prepare */
            for pid in &self.peers {
                self.outgoing
                    .push(Message::with(self.pid, *pid, PaxosMsg::Prepare(prep)));
            }
        } else {
            self.state.0 = Role::Follower;
        }
    }

    fn handle_preparereq(&mut self, from: u64) {
        #[cfg(feature = "logging")]
        debug!(self.logger, "Incoming message PrepareReq from {}", from);
        if self.state.0 == Role::Leader {
            self.leader_state.set_decided_idx(from, None);
            #[cfg(feature = "batch_accept")]
            {
                self.leader_state.set_batch_accept_meta(from, None);
            }
            let ld = self.storage.get_decided_idx();
            let n_accepted = self.storage.get_accepted_round();
            let la = self.storage.get_log_len();
            let prep = Prepare::with(self.leader_state.n_leader, ld, n_accepted, la);
            self.outgoing
                .push(Message::with(self.pid, from, PaxosMsg::Prepare(prep)));
        }
    }

    fn forward_compaction(&mut self, c: Compaction) {
        if self.leader > 0 && self.leader != self.pid {
            #[cfg(feature = "logging")]
            trace!(
                self.logger,
                "Forwarding Compaction request to Leader {}, {:?}",
                self.leader,
                c
            );
            let fc = PaxosMsg::ForwardCompaction(c);
            let msg = Message::with(self.pid, self.leader, fc);
            self.outgoing.push(msg);
        }
    }

    fn forward_proposals(&mut self, mut entries: Vec<T>) {
        if self.leader > 0 && self.leader != self.pid {
            #[cfg(feature = "logging")]
            trace!(self.logger, "Forwarding proposal to Leader {}", self.leader);
            let pf = PaxosMsg::ProposalForward(entries);
            let msg = Message::with(self.pid, self.leader, pf);
            self.outgoing.push(msg);
        } else {
            self.pending_proposals.append(&mut entries);
        }
    }

    fn forward_stopsign(&mut self, ss: StopSign) {
        if self.leader > 0 && self.leader != self.pid {
            #[cfg(feature = "logging")]
            trace!(self.logger, "Forwarding StopSign to Leader {}", self.leader);
            let fs = PaxosMsg::ForwardStopSign(ss);
            let msg = Message::with(self.pid, self.leader, fs);
            self.outgoing.push(msg);
        } else {
            if self.pending_stopsign.as_mut().is_none() {
                self.pending_stopsign = Some(ss);
            }
        }
    }

    fn handle_forwarded_compaction(&mut self, c: Compaction) {
        #[cfg(feature = "logging")]
        trace!(
            self.logger,
            "Incoming Forwarded Compaction Request: {:?}",
            c
        );
        match self.state {
            (Role::Leader, _) => {
                if let Compaction::Trim(idx) = c {
                    let _ = self.trim_prepare(idx);
                }
            }
            _ => self.forward_compaction(c),
        }
    }

    fn handle_forwarded_proposal(&mut self, mut entries: Vec<T>) {
        if !self.stopped() {
            match self.state {
                (Role::Leader, Phase::Prepare) => self.pending_proposals.append(&mut entries),
                (Role::Leader, Phase::Accept) => self.send_batch_accept(entries),
                (Role::Leader, Phase::FirstAccept) => {
                    self.send_first_accept();
                    self.send_batch_accept(entries);
                }
                _ => self.forward_proposals(entries),
            }
        }
    }

    fn handle_forwarded_stopsign(&mut self, ss: StopSign) {
        if !self.stopped() {
            match self.state {
                (Role::Leader, Phase::Prepare) => {
                    if self.pending_stopsign.as_mut().is_none() {
                        self.pending_stopsign = Some(ss);
                    }
                }
                (Role::Leader, Phase::Accept) => {
                    if self.pending_stopsign.is_none() {
                        self.accept_stopsign(ss.clone());
                        self.send_accept_stopsign(ss);
                    }
                }
                (Role::Leader, Phase::FirstAccept) => {
                    self.send_first_accept();
                    self.accept_stopsign(ss.clone());
                    self.send_accept_stopsign(ss);
                }
                _ => self.forward_stopsign(ss),
            }
        }
    }

    fn send_first_accept(&mut self) {
        let f = FirstAccept::with(self.leader_state.n_leader);
        for pid in self.leader_state.get_promised_followers() {
            self.outgoing.push(Message::with(
                self.pid,
                pid,
                PaxosMsg::FirstAccept(f.clone()),
            ));
        }
        self.state.1 = Phase::Accept;
    }

    #[cfg(feature = "batch_accept")]
    fn send_accept_and_cache(&mut self, to: u64, entries: Vec<T>) {
        let acc = AcceptDecide::with(
            self.leader_state.n_leader,
            self.leader_state.get_chosen_idx(),
            entries,
        );
        self.outgoing
            .push(Message::with(self.pid, to, PaxosMsg::AcceptDecide(acc)));
        self.leader_state
            .set_batch_accept_meta(to, Some(self.outgoing.len() - 1));
    }

    fn send_accept(&mut self, entry: T) {
        let la = self
            .storage
            .append_entry(entry.clone())
            .expect("Failed to append log entries");
        self.leader_state.set_accepted_idx(self.pid, la);
        for pid in self.leader_state.get_promised_followers() {
            if cfg!(feature = "batch_accept") {
                #[cfg(feature = "batch_accept")]
                match self.leader_state.get_batch_accept_meta(pid) {
                    Some((n, outgoing_idx)) if n == self.leader_state.n_leader => {
                        let Message { msg, .. } = self.outgoing.get_mut(outgoing_idx).unwrap();
                        match msg {
                            PaxosMsg::AcceptDecide(a) => a.entries.push(entry.clone()),
                            _ => self.send_accept_and_cache(pid, vec![entry.clone()]),
                        }
                    }
                    _ => self.send_accept_and_cache(pid, vec![entry.clone()]),
                }
            } else {
                let acc = AcceptDecide::with(
                    self.leader_state.n_leader,
                    self.leader_state.get_chosen_idx(),
                    vec![entry.clone()],
                );
                self.outgoing
                    .push(Message::with(self.pid, pid, PaxosMsg::AcceptDecide(acc)));
            }
        }
    }

    fn send_batch_accept(&mut self, entries: Vec<T>) {
        let la = self
            .storage
            .append_entries(entries.clone())
            .expect("Failed to append log entries");
        self.leader_state.set_accepted_idx(self.pid, la);
        for pid in self.leader_state.get_promised_followers() {
            if cfg!(feature = "batch_accept") {
                #[cfg(feature = "batch_accept")]
                match self.leader_state.get_batch_accept_meta(pid) {
                    Some((n, outgoing_idx)) if n == self.leader_state.n_leader => {
                        let Message { msg, .. } = self.outgoing.get_mut(outgoing_idx).unwrap();
                        match msg {
                            PaxosMsg::AcceptDecide(a) => a.entries.append(entries.clone().as_mut()),
                            _ => self.send_accept_and_cache(pid, entries.clone()),
                        }
                    }
                    _ => self.send_accept_and_cache(pid, entries.clone()),
                }
            } else {
                let acc = AcceptDecide::with(
                    self.leader_state.n_leader,
                    self.leader_state.get_chosen_idx(),
                    entries.clone(),
                );
                self.outgoing
                    .push(Message::with(self.pid, pid, PaxosMsg::AcceptDecide(acc)));
            }
        }
    }

    fn create_pending_proposals_snapshot(&mut self) -> (u64, S) {
        let pending_proposals = std::mem::take(&mut self.pending_proposals);
        let s = S::create(pending_proposals.as_slice());
        let compacted_idx = self.storage.get_compacted_idx() + pending_proposals.len() as u64;
        (compacted_idx, s)
    }

    fn send_accsync_with_snapshot(&mut self) {
        let current_snapshot = self.storage.get_snapshot();
        let (compacted_idx, snapshot) = match current_snapshot {
            Some(s) => (self.storage.get_compacted_idx(), s),
            None => {
                let compact_idx = self.storage.get_log_len();
                let snapshot = self.create_snapshot(compact_idx);
                self.set_snapshot(compact_idx, snapshot.clone());
                (compact_idx, snapshot)
            }
        };
        let acc_sync = AcceptSync::with(
            self.leader_state.n_leader,
            SyncItem::Snapshot(SnapshotType::Complete(snapshot)),
            compacted_idx,
            None,
            self.get_stopsign(),
        );
        for pid in self.leader_state.get_promised_followers() {
            let msg = Message::with(self.pid, pid, PaxosMsg::AcceptSync(acc_sync.clone()));
            self.outgoing.push(msg);
        }
    }

    fn send_accsync_with_entries(&mut self) {
        // create accept_sync with only new proposals for all pids with max_promise
        let PromiseMetaData {
            n: max_promise_n,
            la: max_la,
            ..
        } = &self.leader_state.get_max_promise_meta();
        for pid in self.leader_state.get_promised_followers() {
            let PromiseMetaData {
                n: promise_n,
                la: promise_la,
                pid,
                ..
            } = self.leader_state.get_promise_meta(pid);
            let (sfx, sync_idx) = if (promise_n == max_promise_n) && (promise_la < max_la) {
                let sfx = self
                    .storage
                    .get_suffix(*promise_la - self.storage.get_compacted_idx())
                    .to_vec();
                (sfx, *promise_la)
            } else {
                let ld = self
                    .leader_state
                    .get_decided_idx(*pid)
                    .expect("Received PromiseMetaData but not found in ld");
                let sfx = self
                    .storage
                    .get_suffix(ld - self.storage.get_compacted_idx())
                    .to_vec();
                (sfx, ld)
            };
            let acc_sync = AcceptSync::with(
                self.leader_state.n_leader,
                SyncItem::Entries(sfx),
                sync_idx,
                None,
                self.get_stopsign(),
            );
            let msg = Message::with(self.pid, *pid, PaxosMsg::AcceptSync(acc_sync));
            self.outgoing.push(msg);
        }
    }

    fn adopt_pending_stopsign(&mut self) {
        if let Some(ss) = self.pending_stopsign.take() {
            self.accept_stopsign(ss);
        }
    }

    fn append_pending_proposals(&mut self) {
        if !self.pending_proposals.is_empty() {
            let new_entries = std::mem::take(&mut self.pending_proposals);
            // append new proposals in my sequence
            let la = self
                .storage
                .append_entries(new_entries)
                .expect("Failed to append log entries");
            self.leader_state.set_accepted_idx(self.pid, la);
        }
    }

    fn set_snapshot(&mut self, compact_idx: u64, snapshot: S) {
        let compacted_len = self.get_compacted_idx();
        if compact_idx > compacted_len {
            let idx = compact_idx - compacted_len;
            let log_len = self.storage.get_log_len();
            if log_len >= idx {
                // need to check log_len as a node could be lagging in the log but receive a snapshot with higher index.
                self.storage.trim(idx);
            } else if log_len < idx {
                self.storage.trim(log_len);
            }
            self.storage.set_snapshot(snapshot);
            self.storage.set_compacted_idx(compact_idx);
            self.cache.set_compacted_idx(compact_idx);
        } else if compact_idx == 0 {
            self.storage.set_snapshot(snapshot);
            self.storage.set_compacted_idx(compact_idx);
            self.cache.set_compacted_idx(compact_idx);
        }
    }

    fn merge_snapshot(&mut self, compacted_idx: u64, delta: S) {
        let mut snapshot = self
            .storage
            .get_snapshot()
            .unwrap_or_else(|| self.create_snapshot(self.storage.get_log_len()));
        snapshot.merge(delta);
        self.set_snapshot(compacted_idx, snapshot);
    }

    fn merge_pending_proposals_with_snapshot(&mut self) {
        if !self.pending_proposals.is_empty() {
            let (compacted_idx, delta) = self.create_pending_proposals_snapshot();
            let mut snapshot = self
                .storage
                .get_snapshot()
                .unwrap_or_else(|| self.create_snapshot(self.storage.get_log_len()));
            snapshot.merge(delta);
            self.set_snapshot(compacted_idx, snapshot);
            self.storage.set_accepted_round(self.leader_state.n_leader);
            self.cache.set_accepted_round(self.leader_state.n_leader);
        }
    }

    fn handle_majority_promises(&mut self) {
        self.state = (Role::Leader, Phase::Accept);
        let max_stopsign = self.leader_state.take_max_promise_stopsign();
        let max_promise = self.leader_state.take_max_promise();
        let max_promise_meta = self.leader_state.get_max_promise_meta();
        match max_promise {
            SyncItem::Entries(sfx) => {
                if max_promise_meta.n == self.storage.get_accepted_round() {
                    self.storage
                        .append_entries(sfx)
                        .expect("Failed to append log entries");
                } else {
                    let ld = self.storage.get_decided_idx();
                    self.storage
                        .append_on_prefix(ld, sfx)
                        .expect("Failed to append log entries");
                }
                if let Some(ss) = max_stopsign {
                    self.accept_stopsign(ss);
                } else {
                    self.append_pending_proposals();
                    self.adopt_pending_stopsign();
                }
                self.send_accsync_with_entries();
            }
            SyncItem::Snapshot(s) => {
                match s {
                    SnapshotType::Complete(c) => {
                        self.set_snapshot(self.leader_state.get_max_promise_meta().la, c);
                    }
                    SnapshotType::Delta(d) => {
                        self.merge_snapshot(self.leader_state.get_max_promise_meta().la, d);
                    }
                    _ => unimplemented!(),
                }
                if let Some(ss) = max_stopsign {
                    self.accept_stopsign(ss);
                } else {
                    self.merge_pending_proposals_with_snapshot();
                    self.adopt_pending_stopsign();
                }
                self.send_accsync_with_snapshot();
            }
            SyncItem::None => {
                // I am the most updated
                if Self::use_snapshots() {
                    self.merge_pending_proposals_with_snapshot();
                    self.adopt_pending_stopsign();
                    self.send_accsync_with_snapshot();
                } else {
                    self.append_pending_proposals();
                    self.adopt_pending_stopsign();
                    self.send_accsync_with_entries();
                }
            }
        }
    }

    fn handle_promise_prepare(&mut self, prom: Promise<T, S>, from: u64) {
        #[cfg(feature = "logging")]
        debug!(
            self.logger,
            "Handling promise from {} in Prepare phase", from
        );
        if prom.n == self.leader_state.n_leader {
            let received_majority = self.leader_state.set_promise(prom, from);
            if received_majority {
                self.handle_majority_promises();
            }
        }
    }

    fn handle_promise_accept(&mut self, prom: Promise<T, S>, from: u64) {
        #[cfg(feature = "logging")]
        {
            let (r, p) = &self.state;
            debug!(
                self.logger,
                "Self role {:?}, phase {:?}. Incoming message Promise Accept from {}", r, p, from
            );
        }
        if prom.n == self.leader_state.n_leader {
            self.leader_state.set_decided_idx(from, Some(prom.ld));
            let acc_sync = if Self::use_snapshots() {
                let (compacted_idx, snapshot) = if prom.n_accepted
                    == self.leader_state.get_max_promise_meta().n
                    && prom.la < self.leader_state.get_max_promise_meta().la
                {
                    let compacted_idx =
                        self.storage.get_compacted_idx() + self.storage.get_log_len(); // TODO use a wrapper around storage and implement these functions?
                    let entries = self.storage.get_suffix(prom.la);
                    let snapshot = SnapshotType::Delta(S::create(entries.as_slice()));
                    (compacted_idx, snapshot)
                } else {
                    let compact_idx = self.storage.get_log_len() + self.get_compacted_idx();
                    let snapshot = self.create_snapshot(compact_idx);
                    (compact_idx, SnapshotType::Complete(snapshot))
                };
                AcceptSync::with(
                    self.leader_state.n_leader,
                    SyncItem::Snapshot(snapshot),
                    compacted_idx,
                    None,
                    self.get_stopsign(),
                ) // TODO decided_idx with snapshot?
            } else {
                let sync_idx = if prom.n_accepted == self.leader_state.get_max_promise_meta().n
                    && prom.la < self.leader_state.get_max_promise_meta().la
                {
                    prom.la
                } else {
                    prom.ld
                };
                let sfx = self
                    .storage
                    .get_suffix(sync_idx - self.storage.get_compacted_idx())
                    .to_vec();
                // inform what got decided already
                let ld = if self.leader_state.get_chosen_idx() > 0 {
                    self.leader_state.get_chosen_idx()
                } else {
                    self.storage.get_decided_idx()
                };
                AcceptSync::with(
                    self.leader_state.n_leader,
                    SyncItem::Entries(sfx),
                    sync_idx,
                    Some(ld),
                    self.get_stopsign(),
                )
            };
            let msg = Message::with(self.pid, from, PaxosMsg::AcceptSync(acc_sync));
            self.outgoing.push(msg);
        }
    }

    fn handle_accepted(&mut self, accepted: Accepted, from: u64) {
        #[cfg(feature = "logging")]
        trace!(
            self.logger,
            "Got Accepted from {}, idx: {}, chosen_idx: {}",
            from,
            accepted.la,
            self.leader_state.get_chosen_idx()
        );
        if accepted.n == self.leader_state.n_leader && self.state == (Role::Leader, Phase::Accept) {
            self.leader_state.set_accepted_idx(from, accepted.la);
            if accepted.la > self.leader_state.get_chosen_idx()
                && self.leader_state.is_chosen(accepted.la)
            {
                self.leader_state.set_chosen_idx(accepted.la);
                let d = Decide::with(
                    self.leader_state.n_leader,
                    self.leader_state.get_chosen_idx(),
                );
                for pid in self.leader_state.get_promised_followers() {
                    if cfg!(feature = "batch_accept") {
                        #[cfg(feature = "batch_accept")]
                        match self.leader_state.get_batch_accept_meta(pid) {
                            Some((n, outgoing_idx)) if n == self.leader_state.n_leader => {
                                let Message { msg, .. } =
                                    self.outgoing.get_mut(outgoing_idx).unwrap();
                                match msg {
                                    PaxosMsg::AcceptDecide(a) => {
                                        a.ld = self.leader_state.get_chosen_idx()
                                    }
                                    _ => {
                                        self.outgoing.push(Message::with(
                                            self.pid,
                                            pid,
                                            PaxosMsg::Decide(d),
                                        ));
                                    }
                                }
                            }
                            _ => {
                                self.outgoing.push(Message::with(
                                    self.pid,
                                    pid,
                                    PaxosMsg::Decide(d),
                                ));
                            }
                        }
                    } else {
                        self.outgoing
                            .push(Message::with(self.pid, pid, PaxosMsg::Decide(d)));
                    }
                }
                self.handle_decide(d);
            }
        }
    }

    fn handle_accepted_stopsign(&mut self, acc_stopsign: AcceptedStopSign, from: u64) {
        if acc_stopsign.n == self.leader_state.n_leader
            && self.state == (Role::Leader, Phase::Accept)
        {
            self.leader_state.set_accepted_stopsign(from);
            if self.leader_state.is_stopsign_chosen() {
                self.handle_decide_stopsign(DecideStopSign::with(self.leader_state.n_leader));
                for pid in self.leader_state.get_promised_followers() {
                    let d = DecideStopSign::with(self.leader_state.n_leader);
                    self.outgoing
                        .push(Message::with(self.pid, pid, PaxosMsg::DecideStopSign(d)));
                }
            }
        }
    }

    fn create_snapshot(&mut self, compact_idx: u64) -> S {
        let entries = self
            .storage
            .get_entries(0, compact_idx - self.storage.get_compacted_idx());
        let delta = S::create(entries.as_slice());
        match self.storage.get_snapshot() {
            Some(mut s) => {
                s.merge(delta);
                s
            }
            None => delta,
        }
    }

    /*** Follower ***/
    fn handle_prepare(&mut self, prep: Prepare, from: u64) {
        if self.storage.get_promise() <= prep.n {
            self.leader = from;
            self.storage.set_promise(prep.n);
            self.cache.set_promise(prep.n);
            self.state = (Role::Follower, Phase::Prepare);
            let na = self.storage.get_accepted_round();
            let la = self.storage.get_log_len();
            let promise = if Self::use_snapshots() {
                let (compacted_idx, sync_item, stopsign) = if na > prep.n_accepted {
                    let compact_idx = self.storage.get_log_len();
                    let snapshot = self.create_snapshot(compact_idx);
                    (
                        compact_idx,
                        Some(SyncItem::Snapshot(SnapshotType::Complete(snapshot))),
                        self.get_stopsign(),
                    )
                } else if na == prep.n_accepted && la > prep.la {
                    let entries = self.storage.get_suffix(prep.la);
                    let snapshot = SnapshotType::Delta(S::create(entries.as_slice()));
                    let compacted_idx = self.storage.get_compacted_idx() + la;
                    (
                        compacted_idx,
                        Some(SyncItem::Snapshot(snapshot)),
                        self.get_stopsign(),
                    )
                } else {
                    (la, None, None)
                };
                Promise::with(
                    prep.n,
                    na,
                    sync_item,
                    self.storage.get_decided_idx(),
                    compacted_idx,
                    stopsign,
                )
            } else {
                let (sync_item, stopsign) = if na > prep.n_accepted {
                    let entries = self
                        .storage
                        .get_suffix(prep.ld - self.storage.get_compacted_idx())
                        .to_vec();
                    (Some(SyncItem::Entries(entries)), self.get_stopsign())
                } else if na == prep.n_accepted && la > prep.la {
                    let entries = self
                        .storage
                        .get_suffix(prep.la - self.storage.get_compacted_idx())
                        .to_vec();
                    (Some(SyncItem::Entries(entries)), self.get_stopsign())
                } else {
                    (None, None)
                };
                Promise::with(
                    prep.n,
                    na,
                    sync_item,
                    self.storage.get_decided_idx(),
                    la,
                    stopsign,
                )
            };
            self.outgoing
                .push(Message::with(self.pid, from, PaxosMsg::Promise(promise)));
        }
    }

    fn handle_acceptsync(&mut self, accsync: AcceptSync<T, S>, from: u64) {
        if self.storage.get_promise() == accsync.n && self.state == (Role::Follower, Phase::Prepare)
        {
            let accepted = match accsync.sync_item {
                SyncItem::Entries(e) => {
                    let la = self
                        .storage
                        .append_on_prefix(accsync.sync_idx, e)
                        .expect("Failed to append to log");
                    Accepted::with(accsync.n, la)
                }
                SyncItem::Snapshot(s) => {
                    match s {
                        SnapshotType::Complete(c) => {
                            self.set_snapshot(accsync.sync_idx, c);
                        }
                        SnapshotType::Delta(d) => {
                            self.merge_snapshot(accsync.sync_idx, d);
                        }
                        _ => unimplemented!(),
                    };
                    Accepted::with(accsync.n, accsync.sync_idx)
                }
                _ => unimplemented!(),
            };
            self.storage.set_accepted_round(accsync.n);
            self.cache.set_accepted_round(accsync.n);
            self.state = (Role::Follower, Phase::Accept);
            #[cfg(feature = "latest_accepted")]
            {
                let cached_idx = self.outgoing.len();
                self.latest_accepted_meta = Some((accsync.n, cached_idx));
            }
            self.outgoing
                .push(Message::with(self.pid, from, PaxosMsg::Accepted(accepted)));

            if let Some(idx) = accsync.decide_idx {
                self.storage.set_decided_idx(idx);
                self.cache.set_decided_idx(idx);
            }
            match accsync.stopsign {
                Some(ss) => {
                    if let Some(ss_entry) = self.storage.get_stopsign() {
                        let StopSignEntry {
                            decided: has_decided,
                            stopsign: _my_ss,
                        } = ss_entry;
                        if !has_decided {
                            self.accept_stopsign(ss);
                        }
                    } else {
                        self.accept_stopsign(ss);
                    }
                    let a = AcceptedStopSign::with(accsync.n);
                    self.outgoing.push(Message::with(
                        self.pid,
                        from,
                        PaxosMsg::AcceptedStopSign(a),
                    ));
                }
                None => self.forward_pending_proposals(),
            }
        }
    }

    fn forward_pending_proposals(&mut self) {
        let proposals = std::mem::take(&mut self.pending_proposals);
        if !proposals.is_empty() {
            self.forward_proposals(proposals);
        }
    }

    fn handle_firstaccept(&mut self, f: FirstAccept) {
        #[cfg(feature = "logging")]
        debug!(self.logger, "Incoming message First Accept");
        if self.storage.get_promise() == f.n && self.state == (Role::Follower, Phase::FirstAccept) {
            self.storage.set_accepted_round(f.n);
            self.cache.set_accepted_round(f.n);
            self.state.1 = Phase::Accept;
            self.forward_pending_proposals();
        }
    }

    fn handle_acceptdecide(&mut self, acc: AcceptDecide<T>) {
        if self.storage.get_promise() == acc.n && self.state == (Role::Follower, Phase::Accept) {
            let entries = acc.entries;
            self.accept_entries(acc.n, entries);
            // handle decide
            if acc.ld > self.storage.get_decided_idx() {
                self.storage.set_decided_idx(acc.ld);
                self.cache.set_decided_idx(acc.ld);
            }
        }
    }

    fn handle_accept_stopsign(&mut self, acc_ss: AcceptStopSign) {
        if self.storage.get_promise() == acc_ss.n && self.state == (Role::Follower, Phase::Accept) {
            self.accept_stopsign(acc_ss.ss);
            let a = AcceptedStopSign::with(acc_ss.n);
            self.outgoing.push(Message::with(
                self.pid,
                self.leader,
                PaxosMsg::AcceptedStopSign(a),
            ));
        }
    }

    fn handle_decide(&mut self, dec: Decide) {
        if self.storage.get_promise() == dec.n && self.state.1 == Phase::Accept {
            self.storage.set_decided_idx(dec.ld);
            self.cache.set_decided_idx(dec.ld);
        }
    }

    fn handle_decide_stopsign(&mut self, dec: DecideStopSign) {
        if self.storage.get_promise() == dec.n && self.state.1 == Phase::Accept {
            let mut ss = self
                .storage
                .get_stopsign()
                .expect("No stopsign found when deciding!");
            ss.decided = true;
            self.storage.set_stopsign(ss);
            self.storage.set_decided_idx(self.storage.get_log_len() + 1);
            self.cache.set_decided_idx(self.storage.get_log_len() + 1);
        }
    }

    fn accept_entries(&mut self, n: Ballot, entries: Vec<T>) {
        let la = self
            .storage
            .append_entries(entries)
            .expect("Failed to append log entries");
        if cfg!(feature = "latest_accepted") {
            match &self.latest_accepted_meta {
                Some((round, outgoing_idx)) if round == &n => {
                    let Message { msg, .. } = self.outgoing.get_mut(*outgoing_idx).unwrap();
                    match msg {
                        PaxosMsg::Accepted(a) => a.la = la,
                        _ => panic!("Cached idx is not an Accepted Message<T>!"),
                    }
                }
                _ => {
                    let accepted = Accepted::with(n, la);
                    let cached_idx = self.outgoing.len();
                    self.latest_accepted_meta = Some((n, cached_idx));
                    self.outgoing.push(Message::with(
                        self.pid,
                        self.leader,
                        PaxosMsg::Accepted(accepted),
                    ));
                }
            }
        } else {
            let accepted = Accepted::with(n, la);
            self.outgoing.push(Message::with(
                self.pid,
                self.leader,
                PaxosMsg::Accepted(accepted),
            ));
        }
    }

    fn use_snapshots() -> bool {
        S::use_snapshots()
    }
}

#[derive(PartialEq, Debug)]
enum Phase {
    Prepare,
    FirstAccept,
    Accept,
    Recover,
    None,
}

#[derive(PartialEq, Debug)]
enum Role {
    Follower,
    Leader,
}

/// An error returning the proposal that was failed due to that the current configuration is stopped.
#[allow(missing_docs)]
#[derive(Debug)]
pub enum ProposeErr<T>
where
    T: Entry,
{
    Normal(T),
    Reconfiguration(Vec<u64>), // TODO use a type for ProcessId
}

/// An error returning the proposal that was failed due to that the current configuration is stopped.
#[derive(Copy, Clone, Debug)]
pub enum CompactionErr {
    /// Snapshot was called with an index that is not decided yet. Returns the currently decided index.
    UndecidedIndex(u64),
    /// Trim was called with an index that is not decided by all servers yet. Returns the index decided by ALL servers currently.
    NotAllDecided(u64),
}

/// Configuration for `SequencePaxos`.
/// # Fields
/// * `configuration_id`: The identifier for the configuration that this Sequence Paxos replica is part of.
/// * `pid`: The unique identifier of this node. Must not be 0.
/// * `peers`: The peers of this node i.e. the `pid`s of the other replicas in the configuration.
/// * `buffer_size`: The buffer size for outgoing messages.
/// * `skip_prepare_use_leader`: The initial leader of the cluster. Could be used in combination with reconfiguration to skip the prepare phase in the new configuration.
/// * `logger`: Custom logger for logging events of Sequence Paxos.
/// * `logger_file_path`: The path where the default logger logs events.
#[derive(Clone, Debug)]
pub struct SequencePaxosConfig {
    configuration_id: u32,
    pid: u64,
    peers: Vec<u64>,
    buffer_size: usize,
    skip_prepare_use_leader: Option<Ballot>,
    logger_file_path: Option<String>,
    #[cfg(feature = "logging")]
    logger: Option<Logger>,
}

#[allow(missing_docs)]
impl SequencePaxosConfig {
    pub fn get_configuration_id(&self) -> u32 {
        self.configuration_id
    }

    pub fn set_configuration_id(&mut self, configuration_id: u32) {
        self.configuration_id = configuration_id;
    }

    pub fn set_pid(&mut self, pid: u64) {
        self.pid = pid;
    }

    pub fn get_pid(&self) -> u64 {
        self.pid
    }

    pub fn set_peers(&mut self, peers: Vec<u64>) {
        self.peers = peers;
    }

    pub fn get_peers(&self) -> &[u64] {
        self.peers.as_slice()
    }

    pub fn set_buffer_size(&mut self, size: usize) {
        self.buffer_size = size;
    }

    pub fn get_buffer_size(&self) -> usize {
        self.buffer_size
    }

    pub fn set_skip_prepare_use_leader(&mut self, b: Ballot) {
        self.skip_prepare_use_leader = Some(b);
    }

    pub fn get_skip_prepare_use_leader(&self) -> Option<Ballot> {
        self.skip_prepare_use_leader
    }

    #[cfg(feature = "logging")]
    pub fn set_logger(&mut self, l: Logger) {
        self.logger = Some(l);
    }

    #[cfg(feature = "logging")]
    pub fn get_logger(&self) -> Option<&Logger> {
        self.logger.as_ref()
    }

    pub fn set_logger_file_path(&mut self, s: String) {
        self.logger_file_path = Some(s);
    }

    pub fn get_logger_file_path(&self) -> Option<&String> {
        self.logger_file_path.as_ref()
    }

    #[cfg(feature = "hocon_config")]
    pub fn with_hocon(h: &Hocon) -> Self {
        let mut config = Self::default();
        config
            .set_configuration_id(h[CONFIG_ID].as_i64().expect("Failed to load config ID") as u32);
        config.set_pid(h[PID].as_i64().expect("Failed to load PID") as u64);
        match &h[PEERS] {
            Hocon::Array(v) => {
                let peers = v
                    .iter()
                    .map(|x| x.as_i64().expect("Failed to load pid in Hocon array") as u64)
                    .collect();
                config.set_peers(peers);
            }
            _ => {
                unimplemented!("Peers in Hocon should be parsed as array!")
            }
        }
        if let Some(p) = h[LOG_FILE_PATH].as_string() {
            config.set_logger_file_path(p);
        }
        if let Some(b) = h[SP_BUFFER_SIZE].as_i64() {
            config.set_buffer_size(b as usize);
        }
        config
    }

    pub fn build<T, S, B>(self, storage: B) -> SequencePaxos<T, S, B>
    where
        T: Entry,
        S: Snapshot<T>,
        B: Storage<T, S>,
    {
        assert_ne!(self.pid, 0, "Pid cannot be 0");
        assert_ne!(self.configuration_id, 0, "Configuration id cannot be 0");
        assert!(!self.peers.is_empty(), "Peers cannot be empty");
        assert!(
            !self.peers.contains(&self.pid),
            "Peers should not include self pid"
        );
        assert!(self.buffer_size > 0, "Buffer size must be greater than 0");
        if let Some(x) = self.skip_prepare_use_leader {
            assert_ne!(x.pid, 0, "Initial leader cannot be 0")
        };
        SequencePaxos::with(self, storage)
    }
}

impl Default for SequencePaxosConfig {
    fn default() -> Self {
        Self {
            configuration_id: 0,
            pid: 0,
            peers: vec![],
            buffer_size: BUFFER_SIZE,
            skip_prepare_use_leader: None,
            logger_file_path: None,
            #[cfg(feature = "logging")]
            logger: None,
        }
    }
}

/// Used for proposing reconfiguration of the cluster.
#[derive(Debug, Clone)]
pub struct ReconfigurationRequest {
    /// The id of the servers in the new configuration.
    new_configuration: Vec<u64>,
    /// Optional metadata to be decided with the reconfiguration.
    metadata: Option<Vec<u8>>,
}

impl ReconfigurationRequest {
    /// create a `ReconfigurationRequest`.
    /// # Arguments
    /// * new_configuration: The pids of the nodes in the new configuration.
    /// * metadata: Some optional metadata in raw bytes. This could include some auxiliary data for the new configuration to start with.
    pub fn with(new_configuration: Vec<u64>, metadata: Option<Vec<u8>>) -> Self {
        Self {
            new_configuration,
            metadata,
        }
    }
}

#[cfg(test)]
mod tests {
    use super::SequencePaxosConfig;
    use hocon::HoconLoader;

    #[test]
    fn hocon_conf_test() {
        let raw_cfg = HoconLoader::new()
            .load_file("tests/config/node2.conf")
            .expect("Failed to load hocon file")
            .hocon()
            .unwrap();

        let _ = SequencePaxosConfig::with_hocon(&raw_cfg);
    }
}<|MERGE_RESOLUTION|>--- conflicted
+++ resolved
@@ -23,6 +23,11 @@
 /// Type alias for SequencePaxos Configuration ID
 type ConfigurationID = u32;
 
+/// Type alias for SequencePaxos Pid
+type Pid = u64;
+/// Type alias for SequencePaxos Configuration ID
+type ConfigurationID = u32;
+
 /// a Sequence Paxos replica. Maintains local state of the replicated log, handles incoming messages and produces outgoing messages that the user has to fetch periodically and send using a network implementation.
 /// User also has to periodically fetch the decided entries that are guaranteed to be strongly consistent and linearizable, and therefore also safe to be used in the higher level application.
 /// If snapshots are not desired to be used, use `()` for the type parameter `S`.
@@ -33,10 +38,7 @@
     B: Storage<T, S>,
 {
     storage: B,
-<<<<<<< HEAD
-=======
     cache: CachedState,
->>>>>>> a5b4e791
     config_id: ConfigurationID,
     pid: Pid,
     peers: Vec<u64>, // excluding self pid
@@ -95,10 +97,7 @@
 
         let mut paxos = SequencePaxos {
             storage,
-<<<<<<< HEAD
-=======
             cache,
->>>>>>> a5b4e791
             config_id,
             pid,
             peers,
